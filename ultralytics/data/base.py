--- conflicted
+++ resolved
@@ -81,32 +81,17 @@
         if self.rect:
             assert self.batch_size is not None
             self.set_rectangle()
-<<<<<<< HEAD
-=======
-
->>>>>>> 01b34a48
+
         # Buffer thread for mosaic images
         self.buffer = []  # buffer size = batch size
         self.max_buffer_length = min((self.ni, self.batch_size * 8, 1000)) if self.augment else 0
 
-<<<<<<< HEAD
         # Cache images
-        if isinstance(cache, str):
-            cache = cache.lower()
-        if cache == "ram" and not self.check_cache_ram():
-            cache = False
         self.ims, self.im_hw0, self.im_hw = [None] * self.ni, [None] * self.ni, [None] * self.ni
         self.npy_files = [Path(f).with_suffix(".npy") for f in self.im_files]
+        cache = cache.lower() if isinstance(cache, str) else "ram" if cache is True else None
         self.cache_disk = cache == "disk"  # cache images on hard drive as uncompressed *.npy files
-        self.cache_ram = cache and not self.cache_disk  # cache images into RAM
-=======
-        # Cache images (options are cache = True, False, None, "ram", "disk")
-        self.ims, self.im_hw0, self.im_hw = [None] * self.ni, [None] * self.ni, [None] * self.ni
-        self.npy_files = [Path(f).with_suffix(".npy") for f in self.im_files]
-        self.cache = cache.lower() if isinstance(cache, str) else "ram" if cache is True else None
-        if (self.cache == "ram" and self.check_cache_ram()) or self.cache == "disk":
-            self.cache_images()
->>>>>>> 01b34a48
+        self.cache_ram = cache == "ram" and self.check_cache_ram()  # cache images into RAM
 
         # Transforms
         self.transforms = self.build_transforms(hyp=hyp)
@@ -192,31 +177,6 @@
 
         return self.ims[i], self.im_hw0[i], self.im_hw[i]
 
-<<<<<<< HEAD
-=======
-    def cache_images(self):
-        """Cache images to memory or disk."""
-        b, gb = 0, 1 << 30  # bytes of cached images, bytes per gigabytes
-        fcn, storage = (self.cache_images_to_disk, "Disk") if self.cache == "disk" else (self.load_image, "RAM")
-        with ThreadPool(NUM_THREADS) as pool:
-            results = pool.imap(fcn, range(self.ni))
-            pbar = TQDM(enumerate(results), total=self.ni, disable=LOCAL_RANK > 0)
-            for i, x in pbar:
-                if self.cache == "disk":
-                    b += self.npy_files[i].stat().st_size
-                else:  # 'ram'
-                    self.ims[i], self.im_hw0[i], self.im_hw[i] = x  # im, hw_orig, hw_resized = load_image(self, i)
-                    b += self.ims[i].nbytes
-                pbar.desc = f"{self.prefix}Caching images ({b / gb:.1f}GB {storage})"
-            pbar.close()
-
-    def cache_images_to_disk(self, i):
-        """Saves an image as an *.npy file for faster loading."""
-        f = self.npy_files[i]
-        if not f.exists():
-            np.save(f.as_posix(), cv2.imread(self.im_files[i]), allow_pickle=False)
-
->>>>>>> 01b34a48
     def check_cache_ram(self, safety_margin=0.5):
         """Check image caching requirements vs available memory."""
         b, gb = 0, 1 << 30  # bytes of cached images, bytes per gigabytes
@@ -229,7 +189,6 @@
         mem = psutil.virtual_memory()
         success = mem_required < mem.available  # to cache or not to cache, that is the question
         if not success:
-            self.cache = None
             LOGGER.info(
                 f"{self.prefix}{mem_required / gb:.1f}GB RAM required to cache images "
                 f"with {int(safety_margin * 100)}% safety margin but only "
